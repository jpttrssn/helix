--- conflicted
+++ resolved
@@ -1,25 +1,16 @@
-<<<<<<< HEAD
-use helix_core::{merge_toml_values, syntax};
+use helix_core::{merge_toml_values, pos_at_coords, syntax, Selection};
 use helix_dap::{self as dap, Payload, Request};
 use helix_lsp::{lsp, util::lsp_pos_to_pos, LspProgressMap};
 use helix_view::{editor::Breakpoint, theme, Editor};
-
-use crate::{
-    args::Args, commands::fetch_stack_trace, compositor::Compositor, config::Config, job::Jobs, ui,
-=======
-use helix_core::{merge_toml_values, pos_at_coords, syntax, Selection};
-use helix_lsp::{lsp, util::lsp_pos_to_pos, LspProgressMap};
-use helix_view::{theme, Editor};
 use serde_json::json;
 
 use crate::{
     args::Args,
-    commands::{align_view, apply_workspace_edit, Align},
+    commands::{align_view, apply_workspace_edit, fetch_stack_trace, Align},
     compositor::Compositor,
     config::Config,
     job::Jobs,
     ui,
->>>>>>> 7083b98a
 };
 
 use log::{error, warn};
@@ -361,7 +352,7 @@
             None => return,
         };
         match payload {
-            Payload::Event(ev) => match ev {
+            Payload::Event(ev) => match *ev {
                 Event::Stopped(events::Stopped {
                     thread_id,
                     description,
